#!/usr/bin/env python

# Standard library imports
import argparse
import sys

import numpy as np
import pandas as pd
import scipy.stats as stats
from sklearn_genetic.space import Continuous, Categorical, Integer

from utils.misc import get_processor_name
from utils.misc import generate_012_genotypes

# Custom module imports
from read_input.read_input import GenotypeData
from impute.estimators import *
from impute.neural_network_imputers import ImputeVAE
from impute.neural_network_imputers import ImputeUBP

from dim_reduction.dim_reduction import DimReduction
from dim_reduction.embed import *

from clustering.clustering import *


def main():
    """[Class instantiations and main package body]"""

    args = get_arguments()

    if args.str and args.phylip:
        sys.exit("Error: Only one file type can be specified")

        # If VCF file is specified.
    if args.str:
        if not args.pop_ids and args.popmap is None:
            raise TypeError("Either --pop_ids or --popmap must be specified\n")

        if args.pop_ids:
            print("\n--pop_ids was specified as column 2\n")
        else:
            print(
                "\n--pop_ids was not specified; "
                "using popmap file to get population IDs\n"
            )

        if args.onerow_perind:
            print("\nUsing one row per individual...\n")
        else:
            print("\nUsing two rows per individual...\n")

        if args.onerow_perind:
            data = GenotypeData(
                filename=args.str,
                filetype="structure1row",
                popmapfile=args.popmap,
                guidetree=args.treefile,
                qmatrix_iqtree=args.iqtree,
            )
        else:
            data = GenotypeData(
                filename=args.str,
                filetype="structure2row",
                popmapfile=args.popmap,
                guidetree=args.treefile,
                qmatrix_iqtree=args.iqtree,
            )

    if args.phylip:
        if args.pop_ids or args.onerow_perind:

            print(
                "\nPhylip file was used with structure arguments; ignoring "
                "structure file arguments\n"
            )

        if args.popmap is None:
            raise TypeError("No popmap file supplied with PHYLIP file\n")

        data = GenotypeData(
            filename=args.phylip,
            filetype="phylip",
            popmapfile=args.popmap,
            guidetree=args.treefile,
            qmatrix_iqtree=args.iqtree,
        )

    if args.resume_imputed:
        pass
        # data.read_imputed(args.resume_imputed, impute_methods="rf")
        # data.write_imputed(data.imputed_rf_df, args.prefix)

    else:
        # For randomizedsearchcv
        # Number of trees in random forest
        n_estimators = [
            int(x) for x in np.linspace(start=100, stop=1000, num=10)
        ]

        # Number of features to consider at every split
        max_features = ["sqrt", "log2"]

        # Maximum number of levels in the tree
        max_depth = [int(x) for x in np.linspace(10, 110, num=11)]
        max_depth.append(None)

        # Minimmum number of samples required to split a node
        min_samples_split = [int(x) for x in np.linspace(2, 10, num=5)]

        # Minimum number of samples required at each leaf node
        min_samples_leaf = [int(x) for x in np.linspace(1, 5, num=5)]

        # Proportion of dataset to use with bootstrapping
        # max_samples = [x for x in np.linspace(0.5, 1.0, num=6)]

        # # Random Forest gridparams - RandomizedSearchCV
        grid_params = {
            "max_features": max_features,
            "max_depth": max_depth,
            "min_samples_split": min_samples_split,
            "min_samples_leaf": min_samples_leaf,
        }

        # Random Forest gridparams - Genetic Algorithms
        # grid_params = {
        # 	"n_estimators": Integer(100, 500),
        # 	"max_features": max_features,
        # 	"max_depth": max_depth,
        # 	"min_samples_split": min_samples_split,
        # 	"min_samples_leaf": min_samples_leaf,
        # 	"max_samples": max_samples
        # }

        # # Genetic Algorithm grid_params
        # grid_params = {
        #     "max_features": Categorical(["sqrt", "log2"]),
        #     "min_samples_split": Integer(2, 10),
        #     "min_samples_leaf": Integer(1, 10),
        #     "max_depth": Integer(2, 110),
        # }

        # Bayesian Ridge gridparams - RandomizedSearchCV
        # grid_params = {
        # 	"alpha_1": stats.loguniform(1e-6, 0.01),
        # 	"alpha_2": stats.loguniform(1e-6, 0.01),
        # 	"lambda_1": stats.loguniform(1e-6, 0.01),
        # 	"lambda_2": stats.loguniform(1e-6, 0.01),
        # }

        # # Bayesian Ridge gridparams - Genetic algorithm
        # grid_params = {
        # 	"alpha_1": Continuous(1e-6, 1e-3, distribution="log-uniform"),
        # 	"alpha_2": Continuous(1e-6, 1e-3, distribution="log-uniform"),
        # 	"lambda_1": Continuous(1e-6, 1e-3, distribution="log-uniform"),
        # 	"lambda_2": Continuous(1e-6, 1e-3, distribution="log-uniform")
        # }

        # # Random forest imputation with genetic algorithm grid search
        # rf_imp = ImputeRandomForest(
        #     data,
        #     prefix=args.prefix,
        #     n_estimators=50,
        #     n_nearest_features=3,
        #     gridparams=grid_params,
        #     cv=3,
        #     grid_iter=40,
        #     n_jobs=4,
        #     max_iter=2,
        #     column_subset=0.2,
        #     ga=True,
        #     disable_progressbar=True,
        #     extratrees=False,
        #     mutation_probability=0.1,
        #     progress_update_percent=20,
        #     chunk_size=0.5,
        #     initial_strategy="phylogeny",
        # )

        # # RandomizedSearchCV Test
        # rf_imp = ImputeRandomForest(
        #     data,
        #     prefix=args.prefix,
        #     n_estimators=50,
        #     n_nearest_features=3,
        #     gridparams=grid_params,
        #     cv=3,
        #     grid_iter=40,
        #     n_jobs=4,
        #     max_iter=2,
        #     column_subset=5,
        #     ga=False,
        #     disable_progressbar=False,
        #     extratrees=False,
        #     progress_update_percent=20,
        #     chunk_size=0.2,
        #     initial_strategy="populations",
        # )

        # lgbm = ImputeLightGBM(
        #     data,
        #     prefix=args.prefix,
        #     cv=3,
        #     n_jobs=4,
        #     n_estimators=50,
        #     disable_progressbar=True,
        #     chunk_size=0.2,
        #     validation_only=0.1,
        #     n_nearest_features=3,
        #     max_iter=2,
        #     initial_strategy="populations",
        # )

        # vae_imp = ImputeVAE(
        #     # gt=np.array([[0.0, 2.0], [np.nan, 2.0], [1.0, np.nan]]),
        #     genotype_data=data,
        #     cv=3,
        #     prefix=args.prefix,
        #     disable_progressbar=True,
        #     validation_only=0.2,
        #     initial_strategy="group_mode",
        # )

        # complete_encoded = imputer.train(train_epochs=300, batch_size=256)
        # print(complete_encoded)

        # nnbp = ImputeBackPropogation(
        #     data,
        #     num_reduced_dims=3,
        #     hidden_layers=3,
        #     hidden_layer_sizes=[100, 100, 100],
        # )

        # rf_imp = ImputeRandomForest(
        #     data,
        #     prefix=args.prefix,
        #     n_estimators=50,
        #     n_nearest_features=3,
        #     n_jobs=4,
        #     max_iter=2,
        #     disable_progressbar=True,
        #     extratrees=False,
        #     max_features="sqrt",
        #     min_samples_split=5,
        #     min_samples_leaf=2,
        #     max_depth=30,
        #     cv=3,
        #     validation_only=0.5,
        #     chunk_size=1.0,
        #     initial_strategy="populations",
        # )

        # afpops = ImputeAlleleFreq(
        #     genotype_data=data,
        #     by_populations=True,
        #     prefix=args.prefix,
        #     write_output=False,
        # )

        # br_imp = ImputeBayesianRidge(data, prefix=args.prefix, n_iter=100, gridparams=grid_params, grid_iter=3, cv=3, n_jobs=4, max_iter=5, n_nearest_features=3, column_subset=4, ga=False, disable_progressbar=True, progress_update_percent=20, chunk_size=1.0)

        # vae = ImputeVAE(
        #     gt=np.array([[0, 1], [-9, 1], [2, -9]]),
        #     initial_strategy="most_frequent",
        #     cv=3,
        #     validation_only=None,
        # )

        ubp = ImputeUBP(
            genotype_data=data,
<<<<<<< HEAD
            test_categorical=np.array([[0, 1], [-9, 1], [2, -9]]),
=======
            test_categorical=np.array(
                [[0, 1, 1, 0], [-9, 1, 2, 2], [2, -9, 2, -9]]
            ),
>>>>>>> 30aaabc6
        )

        # ubp = ImputeVAE(
        #     gt=np.array([[0, 1], [-9, 1], [2, -9]]),
        #     initial_strategy="most_frequent",
        # )

        # br_imp = ImputeBayesianRidge(
        #     data,
        #     prefix=args.prefix,
        #     alpha_1=0.0002689638465560243,
        #     alpha_2=0.0001473822173361299,
        #     lambda_1=0.0003281735206234651,
        #     lambda_2=0.00020767920087590963,
        #     n_iter=100,
        #     n_nearest_features=3,
        #     progress_update_percent=20,
        #     disable_progressbar=True,
        #     max_iter=2,
        #     cv=3,
        #     initial_strategy="group_mode",
        # )

        # ImputePhylo(genotype_data=data, save_plots=False)

    # colors = {
    # 	"GU": "#FF00FF",
    # 	"EA": "#FF8C00",
    # 	"TT": "#228B22",
    # 	"TC": "#6495ED",
    # 	"DS": "#00FFFF",
    # 	"ON": "#800080",
    # 	"CH": "#696969",
    # 	"FL": "#FFFF00",
    # 	"MX": "#FF0000"
    # }

    # dr = DimReduction(
    # 	data.imputed_rf_df,
    # 	data.populations,
    # 	data.individuals,
    # 	args.prefix,
    # 	colors=colors,
    # 	reps=2
    # )

    # pca = runPCA(dimreduction=dr, plot_cumvar=False, keep_pcs=10)

    # pca.plot(plot_3d=True)

    # rf = runRandomForestUML(dimreduction=dr, n_estimators=1000, n_jobs=4, min_samples_leaf=4)

    # rf_cmds = runMDS(
    # 	dimreduction=dr,
    # 	distances=rf.dissimilarity,
    # 	keep_dims=3,
    # 	n_jobs=4,
    # 	max_iter=1000,
    # 	n_init=25
    # )

    # rf_isomds = runMDS(dr, distances=rf.dissimilarity_matrix, metric=False, keep_dims=3, n_jobs=4, max_iter=1000, n_init=25)

    # rf_cmds.plot(plot_3d=True)
    # rf_isomds.plot(plot_3d=True)

    # tsne = runTSNE(dimreduction=dr, keep_dims=3, n_iter=20000, perplexity=15.0)
    # tsne.plot(plot_3d=True)

    # maxk = 9

    # pam_rf = PamClustering(rf_cmds, use_embedding=False, dimreduction=dr, distances=rf.dissimilarity, maxk=9, max_iter=2500)

    # pam.msw(plot_msw_clusters=True, plot_msw_line=True, axes=3)

    # pam_rf.gapstat(plot_gap=True, show_plot=False)

    # kmeans = KMeansClustering(rf_cmds, dimreduction=dr, sampleids=data.individuals, maxk=9)
    # kmeans.msw(plot_msw_clusters=True, plot_msw_line=True, axes=3)

    # tsne_pam = PamClustering(tsne, dimreduction=dr, sampleids=data.individuals)
    # tsne_pam.msw(plot_msw_clusters=True, plot_msw_line=True, axes=3)

    # cmds_dbscan = DBSCANClustering(
    # 	rf_cmds, dimreduction=dr, sampleids=data.individuals, plot_eps=True
    # )

    # cmds_dbscan.plot(plot_3d=True)

    # cmds_affprop = AffinityPropogationClustering(rf_cmds, dimreduction=dr, sampleids=data.individuals)

    # cmds_affprop.plot(plot_3d=True)

    # cmds_aggclust = AgglomHier(rf_cmds, dimreduction=dr, maxk=maxk, sampleids=data.individuals)
    # cmds.msw(plot_msw_clusters=True, plot_msw_line=True, axes=3)


def get_arguments():
    """[Parse command-line arguments. Imported with argparse]

    Returns:
        [argparse object]: [contains command-line arguments; accessed as method]
    """

    parser = argparse.ArgumentParser(
        description="Machine learning missing data imputation and species delimitation",
        add_help=False,
    )

    required_args = parser.add_argument_group("Required arguments")
    filetype_args = parser.add_argument_group(
        "File type arguments (choose only one)"
    )
    structure_args = parser.add_argument_group("Structure file arguments")
    optional_args = parser.add_argument_group("Optional arguments")

    # File Type arguments
    filetype_args.add_argument(
        "-s", "--str", type=str, required=False, help="Input structure file"
    )
    filetype_args.add_argument(
        "-p", "--phylip", type=str, required=False, help="Input phylip file"
    )

    filetype_args.add_argument(
        "-t",
        "--treefile",
        type=str,
        required=False,
        default=None,
        help="Newick-formatted treefile",
    )

    filetype_args.add_argument(
        "-i",
        "--iqtree",
        type=str,
        required=False,
        help=".iqtree output file containing Rate Matrix Q",
    )

    # Structure Arguments
    structure_args.add_argument(
        "--onerow_perind",
        default=False,
        action="store_true",
        help="Toggles on one row per individual option in structure file",
    )
    structure_args.add_argument(
        "--pop_ids",
        default=False,
        required=False,
        action="store_true",
        help="Toggles on population ID column (2nd col) in structure file",
    )

    ## Optional Arguments
    optional_args.add_argument(
        "-m",
        "--popmap",
        type=str,
        required=False,
        default=None,
        help="Two-column tab-separated population map file: inds\tpops. No header line",
    )
    optional_args.add_argument(
        "--prefix",
        type=str,
        required=False,
        default="output",
        help="Prefix for output files",
    )

    optional_args.add_argument(
        "--resume_imputed",
        type=str,
        required=False,
        help="Read in imputed data from a file instead of doing the imputation",
    )
    # Add help menu
    optional_args.add_argument(
        "-h", "--help", action="help", help="Displays this help menu"
    )

    # If no command-line arguments are called then exit and call help menu.
    if len(sys.argv) == 1:
        print("\nExiting because no command-line options were called.\n")
        parser.print_help(sys.stderr)
        sys.exit(1)

    args = parser.parse_args()
    return args


if __name__ == "__main__":
    main()<|MERGE_RESOLUTION|>--- conflicted
+++ resolved
@@ -268,13 +268,9 @@
 
         ubp = ImputeUBP(
             genotype_data=data,
-<<<<<<< HEAD
-            test_categorical=np.array([[0, 1], [-9, 1], [2, -9]]),
-=======
             test_categorical=np.array(
                 [[0, 1, 1, 0], [-9, 1, 2, 2], [2, -9, 2, -9]]
             ),
->>>>>>> 30aaabc6
         )
 
         # ubp = ImputeVAE(
