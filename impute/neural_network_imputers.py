--- conflicted
+++ resolved
@@ -536,9 +536,6 @@
         reduced_dimensions=2,
         num_hidden_layers=3,
         hidden_layer_sizes=100,
-<<<<<<< HEAD
-        kernel_initializer="glorot_normal",
-=======
         recurrent_weight=0.5,
         optimizer="adam",
         hidden_activation="relu",
@@ -546,7 +543,6 @@
         kernel_initializer="glorot_normal",
         l1_penalty=0,
         l2_penalty=0,
->>>>>>> 30aaabc6
         **kwargs,
     ):
         if isinstance(hidden_layer_sizes, int):
@@ -573,9 +569,6 @@
         self.cv = cv
         self.validation_only = validation_only
         self.disable_progressbar = disable_progressbar
-<<<<<<< HEAD
-        self.kernel_initializer = kernel_initializer
-=======
         self.recurrent_weight = recurrent_weight
         self.optimizer = optimizer
         self.kernel_initializer = kernel_initializer
@@ -583,7 +576,6 @@
         self.output_activation = output_activation
         self.l1_penalty = l1_penalty
         self.l2_penalty = l2_penalty
->>>>>>> 30aaabc6
 
         self.df = None
         self.data = None
@@ -609,22 +601,11 @@
         # Get number of hidden layers
         self.l = num_hidden_layers
 
-<<<<<<< HEAD
-        # Get reduced-dimension dataset.
-        # self.V = np.random.normal(
-        #     loc=0.0, scale=0.05, size=(X.shape[0], reduced_dimensions)
-        # )
-
-        # self.U = np.random.normal(
-        #     loc=0.0, scale=0.05, size=(reduced_dimensions, X.shape[1])
-        # )
-=======
         # Get reduced-dimension weights.
         self.V = self._init_weights(X.shape[0], reduced_dimensions)
 
         # Get weights for single layer perceptron.
         self.U = self._init_weights(reduced_dimensions, X.shape[1])
->>>>>>> 30aaabc6
 
         self.num_total_epochs = 0
 
